--- conflicted
+++ resolved
@@ -40,29 +40,18 @@
 class OMLBase:
 
     """
-    This is an OML client implemtned as a Python class
+    This is an OML client implemented as a Python class
     """
 
-<<<<<<< HEAD
     VERSION = __version__ # XXX: Backward compatibility
     VERSION_STRING = ("OML4Py Client %s" % (__version__,))
     COPYRIGHT = "Copyright 2012, NYU-Poly, Fraida Fund, 2012-2013 NICTA"
-=======
-    VERSION = "@VERSION@"
-    VERSION_STRING = ("OML4Py Client V@VERSION@")
-    COPYRIGHT = "Copyright 2012, NYU-Poly, Fraida Fund,"
->>>>>>> 4d47d643
+
     PROTOCOL = 4
 
     DEFAULT_HOST = "localhost"
     DEFAULT_PORT = 3003
 
-<<<<<<< HEAD
-    args = None
-
-    def _banner(self):
-        sys.stderr.write("INFO\t%s [OMSPv%d; Python %s] %s\n" % (self.VERSION_STRING, self.PROTOCOL, sys.version.split(" ")[0], self.COPYRIGHT))
-=======
     _args = None
 
     # constants for controlling error messages
@@ -75,7 +64,6 @@
 
     _log = ALL
 
->>>>>>> 4d47d643
 
     # Initializer 
     #
@@ -83,59 +71,13 @@
 
         OMLBase._info("%s [Protocol V%d] %s" % (OMLBase.VERSION_STRING, OMLBase.PROTOCOL, OMLBase.COPYRIGHT))
 
-<<<<<<< HEAD
-        # process the command line and consume OML arguments
-        if self.args is None:
-            parser = argparse.ArgumentParser(prog=appname)
-            parser.add_argument("--oml-id", default=None, help="node identifier")
-            parser.add_argument("--oml-domain", default=None, help="experimental domain")
-            parser.add_argument("--oml-collect", default=None, help="URI for a remote collection point")
-            newargv = [sys.argv[0]]
-            self.args, sys.argv[1:] = parser.parse_known_args()
-
-        # Set all the instance variables
-        self.appname = appname
-        if self.appname[:1].isdigit() or '-' in self.appname or '.' in self.appname:
-            sys.stderr.write("ERROR\tInvalid app name: %s\n" %  self.appname)
-            self._disable_oml()
-
-        if expid is not None:
-            sys.stderr.write("WARN\t%s parameter 'expid' is deprecated; please use 'domain' instead\n" % self.__class__.__name__)
-
-        if domain is None:
-            domain = expid
-
-        if domain is not None:
-            self.domain = domain
-        elif self.args.oml_domain is not None:
-            self.domain = self.args.oml_domain
-        elif 'OML_DOMAIN' in os.environ.keys():
-            self.domain = os.environ['OML_DOMAIN']
-        elif 'OML_EXP_ID' in os.environ.keys():
-            self.domain = os.environ['OML_EXP_ID']
-            sys.stderr.write("WARN\tOML_EXP_ID is deprecated; please use OML_DOMAIN instead\n")
-        else:
-            sys.stderr.write("ERROR\tNo experimental domain specified\n")
-            self._disable_oml()
-
-        if uri is None:
-            if self.args.oml_collect is not None:
-                uri = self.args.oml_collect
-            elif 'OML_COLLECT' in os.environ.keys():
-                uri = os.environ['OML_COLLECT']
-            elif 'OML_SERVER' in os.environ.keys():
-                uri = os.environ['OML_SERVER']
-                sys.stderr.write("WARN\tOML_SERVER is deprecated; please use OML_COLLECT instead\n")
-            else:
-                uri = "tcp:%s:%s" %(self.DEFAULT_HOST, self.DEFAULT_PORT)
-=======
         # process the command line
         if OMLBase._args is None:
             parser = argparse.ArgumentParser(prog=appname)
             parser.add_argument("--oml-id", default=None, help="node identifier")
             parser.add_argument("--oml-domain", default=None, help="experimental domain")
             parser.add_argument("--oml-collect", default="localhost", help="URI for a remote collection point")
-            OMLBase._args = parser.parse_args()
+            OMLBase._args, sys.argv[1:] = parser.parse_known_args()
 
         # setup instance variables
         self._state = "DISCONNECTED"
@@ -162,7 +104,6 @@
         uri = OMLBase._init_from(uri, "oml_collect", "OML_COLLECT", "OML_SERVER", default_uri)
 
         # parse URI
->>>>>>> 4d47d643
         uri_l = uri.split(":")
         if len(uri_l) == 1:
             # host
@@ -174,23 +115,6 @@
                 self._omlserver = uri_l[1]
                 self._omlport = self.DEFAULT_PORT
             else:
-<<<<<<< HEAD
-                self.omlserver = uri_l[0]
-                self.omlport = uri_l[1]
-        elif len(uri_l) == 3:   # tcp:host:port
-            self.omlserver = uri_l[1]
-            self.omlport = uri_l[2]
-            try:
-                self.omlport = int(self.omlport)
-            except ValueError:
-                sys.stderr.write("ERROR\tCannot use '%s' as a port number\n" % self.omlport)
-                self._disable_oml()
-
-        if sender is not None:
-            self.sender = sender
-        elif self.args.oml_id is not None:
-            self.sender = self.args.oml_id
-=======
                 # host:port
                 self._omlserver = uri_l[0]
                 self._omlport = uri_l[1]
@@ -198,7 +122,6 @@
             # tcp:host:port
             self._omlserver = uri_l[1]
             self._omlport = uri_l[2]
->>>>>>> 4d47d643
         else:
             OMLBase._error("'%s' is not a valid OML server URI" % uri)
             self._has_valid_connection_attrs = False
@@ -220,36 +143,13 @@
     # Start a connection with the OML server
     #
     def start(self):
-<<<<<<< HEAD
-        if self.oml:
-            if self.sock is None:
-                self.starttime = int(time())
-                # create header
-                header = "protocol: " + str(self.PROTOCOL) + '\n' + "domain: " + str(self.domain) + '\n' + \
-                    "start-time: " + str(self.starttime) + '\n' + "sender-id: " + str(self.sender) + '\n' + \
-                    "app-name: " + str(self.appname) + "\n" + \
-                    str(self.schema) + '\n' + "content: text" + '\n' + '\n'    
-                # connect to OML server
-                sys.stderr.write("INFO\tCollection URI is tcp:%s:%d\n" % (self.omlserver, self.omlport))
-                try:
-                    self.sock = socket.socket(socket.AF_INET, socket.SOCK_STREAM)
-                    self.sock.settimeout(5) 
-                    self.sock.connect((self.omlserver,self.omlport))
-                    self.sock.settimeout(None)
-                    self.sock.send(to_bytes(header))
-                except socket.error as e:
-                    sys.stderr.write("ERROR\tCould not connect to OML server: %s\n" %  e)
-                    self._disable_oml()
-                    sys.stdout.write(header)
-=======
         if self._state == "DISCONNECTED" or self._state == "DISABLED":
+            self._starttime = int(time())
             if self._has_valid_connection_attrs and self._connect():
                 self._state = "CONNECTED"
->>>>>>> 4d47d643
             else:
                 self._state = "DISABLED"
                 OMLBase._warning("Disabling OML output")
-            self._starttime = int(time())
         else:
             return OMLBase._error("start() called unexpectedly (state=%s)!" % (self._state))
         return True
@@ -260,12 +160,13 @@
     def close(self):
         if self._state == "CONNECTED":
             self._disconnect()
+            self._starttime = None
             self._state = "DISCONNECTED"
         elif self._state == "DISABLED":
+            self._starttime = None
             self._state = "DISCONNECTED"
         else:
             return OMLBase._error("close() called when MP not started")
-        self._starttime = None
         return True
 
 
@@ -353,7 +254,7 @@
             # create and send header
             header = "protocol: 4\n"
             header += "domain: " + self._oml_domain + "\n"
-            header += "start-time: " + str(time()) + "\n"
+            header += "start-time: " + str(self._starttime) + "\n"
             header += "sender-id: " + self._oml_id + "\n"
             header += "app-name: " + self._appname + "\n"
             header += self._schema_str
